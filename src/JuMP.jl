--- conflicted
+++ resolved
@@ -91,11 +91,7 @@
         Model(QuadExpr(),:Min,LinearConstraint[], QuadConstraint[],
               0,String[],Float64[],Float64[],Int[],
               0,Float64[],Float64[],Float64[],nothing,MathProgBase.MissingSolver("",Symbol[]),true,
-<<<<<<< HEAD
-              nothing,nothing,nothing,JuMPDict[])
-=======
-              nothing,nothing,JuMPDict[],Dict{Symbol,Any}())
->>>>>>> c5dbb03b
+              nothing,nothing,nothing,JuMPDict[],Dict{Symbol,Any}())
     else
         if !isa(solver,AbstractMathProgSolver)
             error("solver argument ($solver) must be an AbstractMathProgSolver")
@@ -104,11 +100,7 @@
         Model(QuadExpr(),:Min,LinearConstraint[], QuadConstraint[],
               0,String[],Float64[],Float64[],Int[],
               0,Float64[],Float64[],Float64[],nothing,solver,true,
-<<<<<<< HEAD
-              nothing,nothing,nothing,JuMPDict[])
-=======
-              nothing,nothing,JuMPDict[],Dict{Symbol,Any}())
->>>>>>> c5dbb03b
+              nothing,nothing,nothing,JuMPDict[],Dict{Symbol,Any}())
     end
 end
 
@@ -130,16 +122,12 @@
     dest = Model()
     dest.solver = source.solver  # The two models are linked by this
     dest.lazycallback = source.lazycallback
-<<<<<<< HEAD
     dest.cutcallback  = source.cutcallback
     dest.heurcallback = source.heurcallback
-=======
-    dest.cutcallback = source.cutcallback
     dest.ext = source.ext  # Should probably be deep copy
     if length(source.ext) >= 1
         Base.warn_once("Copying model with extensions - not deep copying extension-specific information.")
     end
->>>>>>> c5dbb03b
     
     # Objective
     dest.obj = copy(source.obj, dest)
